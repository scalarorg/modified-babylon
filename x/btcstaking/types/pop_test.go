package types_test

import (
	"fmt"
	"math/rand"
	"testing"

	"github.com/stretchr/testify/require"

	"github.com/btcsuite/btcd/btcec/v2"
	"github.com/btcsuite/btcd/btcec/v2/schnorr"
	"github.com/btcsuite/btcd/chaincfg"

	"github.com/cometbft/cometbft/crypto/tmhash"
	cryptotypes "github.com/cosmos/cosmos-sdk/crypto/types"
	sdk "github.com/cosmos/cosmos-sdk/types"

	"github.com/babylonchain/babylon/testutil/datagen"
	bbn "github.com/babylonchain/babylon/types"
	"github.com/babylonchain/babylon/x/btcstaking/types"
)

var (
	net = &chaincfg.TestNet3Params
)

func newInvalidBIP340PoP(r *rand.Rand, babylonSK cryptotypes.PrivKey, btcSK *btcec.PrivateKey) *types.ProofOfPossession {
	pop := types.ProofOfPossession{}

	randomNum := datagen.RandomInt(r, 2) // 0 or 1

	btcPK := btcSK.PubKey()
	bip340PK := bbn.NewBIP340PubKeyFromBTCPK(btcPK)
	babylonSig, err := babylonSK.Sign(*bip340PK)
	if err != nil {
		panic(err)
	}

	var babylonSigHash []byte
	if randomNum == 0 {
		pop.BabylonSig = babylonSig                        // correct sig
		babylonSigHash = datagen.GenRandomByteArray(r, 32) // fake sig hash
	} else {
		pop.BabylonSig = datagen.GenRandomByteArray(r, uint64(len(babylonSig))) // fake sig
		babylonSigHash = tmhash.Sum(pop.BabylonSig)                             // correct sig hash
	}

	btcSig, err := schnorr.Sign(btcSK, babylonSigHash)
	if err != nil {
		panic(err)
	}
	bip340Sig := bbn.NewBIP340SignatureFromBTCSig(btcSig)
	pop.BtcSig = bip340Sig.MustMarshal()

	return &pop
}

func FuzzPoP_BIP340(f *testing.F) {
	datagen.AddRandomSeedsToFuzzer(f, 10)

	f.Fuzz(func(t *testing.T, seed int64) {
		r := rand.New(rand.NewSource(seed))

		// generate BTC key pair
		btcSK, btcPK, err := datagen.GenRandomBTCKeyPair(r)
		require.NoError(t, err)
		bip340PK := bbn.NewBIP340PubKeyFromBTCPK(btcPK)

		// generate Babylon key pair
		babylonSK, babylonPK, err := datagen.GenRandomSecp256k1KeyPair(r)
		require.NoError(t, err)

		// generate and verify PoP, correct case
		pop, err := types.NewPoP(babylonSK, btcSK)
		require.NoError(t, err)
		err = pop.VerifyBIP340(babylonPK, bip340PK)
		require.NoError(t, err)

		// generate and verify PoP, invalid case
		invalidPoP := newInvalidBIP340PoP(r, babylonSK, btcSK)
		err = invalidPoP.VerifyBIP340(babylonPK, bip340PK)
		require.Error(t, err)
	})
}

func FuzzPoP_ECDSA(f *testing.F) {
	datagen.AddRandomSeedsToFuzzer(f, 10)

	f.Fuzz(func(t *testing.T, seed int64) {
		r := rand.New(rand.NewSource(seed))

		// generate BTC key pair
		btcSK, btcPK, err := datagen.GenRandomBTCKeyPair(r)
		require.NoError(t, err)
		bip340PK := bbn.NewBIP340PubKeyFromBTCPK(btcPK)

		// generate Babylon key pair
		babylonSK, babylonPK, err := datagen.GenRandomSecp256k1KeyPair(r)
		require.NoError(t, err)

		// generate and verify PoP, correct case
		pop, err := types.NewPoPWithECDSABTCSig(babylonSK, btcSK)
		require.NoError(t, err)
		err = pop.VerifyECDSA(babylonPK, bip340PK)
		require.NoError(t, err)
	})
}

func FuzzPoP_BIP322_P2WPKH(f *testing.F) {
	datagen.AddRandomSeedsToFuzzer(f, 10)

	f.Fuzz(func(t *testing.T, seed int64) {
		r := rand.New(rand.NewSource(seed))

		// generate BTC key pair
		btcSK, btcPK, err := datagen.GenRandomBTCKeyPair(r)
		require.NoError(t, err)
		bip340PK := bbn.NewBIP340PubKeyFromBTCPK(btcPK)

		// generate Babylon key pair
		babylonSK, babylonPK, err := datagen.GenRandomSecp256k1KeyPair(r)
		require.NoError(t, err)

		// generate and verify PoP, correct case
		pop, err := types.NewPoPWithBIP322P2WPKHSig(babylonSK, btcSK, net)
		require.NoError(t, err)
		err = pop.VerifyBIP322(babylonPK, bip340PK, net)
		require.NoError(t, err)
	})
}

func FuzzPoP_BIP322_P2Tr_BIP86(f *testing.F) {
	datagen.AddRandomSeedsToFuzzer(f, 10)

	f.Fuzz(func(t *testing.T, seed int64) {
		r := rand.New(rand.NewSource(seed))

		// generate BTC key pair
		btcSK, btcPK, err := datagen.GenRandomBTCKeyPair(r)
		require.NoError(t, err)
		bip340PK := bbn.NewBIP340PubKeyFromBTCPK(btcPK)

		// generate Babylon key pair
		babylonSK, babylonPK, err := datagen.GenRandomSecp256k1KeyPair(r)
		require.NoError(t, err)

		// generate and verify PoP, correct case
		pop, err := types.NewPoPWithBIP322P2TRBIP86Sig(babylonSK, btcSK, net)
		require.NoError(t, err)
		err = pop.VerifyBIP322(babylonPK, bip340PK, net)
		require.NoError(t, err)
	})
}

// TODO: Add more negative cases
func FuzzPop_ValidBip322SigNotMatchingBip340PubKey(f *testing.F) {
	datagen.AddRandomSeedsToFuzzer(f, 10)

	f.Fuzz(func(t *testing.T, seed int64) {
		r := rand.New(rand.NewSource(seed))

		// generate two BTC key pairs
		btcSK, _, err := datagen.GenRandomBTCKeyPair(r)
		require.NoError(t, err)

		_, btcPK1, err := datagen.GenRandomBTCKeyPair(r)
		require.NoError(t, err)
		bip340PK1 := bbn.NewBIP340PubKeyFromBTCPK(btcPK1)

		// generate Babylon key pair
		babylonSK, babylonPK, err := datagen.GenRandomSecp256k1KeyPair(r)
		require.NoError(t, err)

		// generate valid bip322 P2WPKH pop
		pop, err := types.NewPoPWithBIP322P2WPKHSig(babylonSK, btcSK, net)
		require.NoError(t, err)

		// verify bip322 pop with incorrect staker key
		err = pop.VerifyBIP322(babylonPK, bip340PK1, net)
		require.Error(t, err)

		// generate valid bip322 P2Tr pop
		pop, err = types.NewPoPWithBIP322P2TRBIP86Sig(babylonSK, btcSK, net)
		require.NoError(t, err)

		// verify bip322 pop with incorrect staker key
		err = pop.VerifyBIP322(babylonPK, bip340PK1, net)
		require.Error(t, err)
	})
}

func TestPoPBTCValidateBasic(t *testing.T) {
	r := rand.New(rand.NewSource(10))

	btcSK, _, err := datagen.GenRandomBTCKeyPair(r)
	require.NoError(t, err)

	addrToSign := sdk.MustAccAddressFromBech32(datagen.GenRandomAccount().Address)
<<<<<<< HEAD
	sigHash := tmhash.Sum(addrToSign)
	btcSig, err := schnorr.Sign(btcSK, sigHash)
=======

	popBip340, err := types.NewPoPBTC(addrToSign, btcSK)
	require.NoError(t, err)

	popBip322, err := types.NewPoPBTCWithBIP322P2WPKHSig(addrToSign, btcSK, &chaincfg.MainNetParams)
	require.NoError(t, err)

	popECDSA, err := types.NewPoPBTCWithECDSABTCSig(addrToSign, btcSK)
>>>>>>> 34b35292
	require.NoError(t, err)

	tcs := []struct {
		title  string
<<<<<<< HEAD
		pop    types.ProofOfPossessionBTC
		expErr error
	}{
		{
			"valid: some sig",
			types.ProofOfPossessionBTC{
				BtcSig: []byte("something"),
			},
			nil,
		},
		{
			"valid: correct signature",
			types.ProofOfPossessionBTC{
				BtcSig: btcSig.Serialize(),
			},
=======
		pop    *types.ProofOfPossessionBTC
		expErr error
	}{
		{
			"valid: BIP 340",
			popBip340,
			nil,
		},
		{
			"valid: BIP 322",
			popBip322,
			nil,
		},
		{
			"valid: ECDSA",
			popECDSA,
>>>>>>> 34b35292
			nil,
		},
		{
			"invalid: nil sig",
<<<<<<< HEAD
			types.ProofOfPossessionBTC{},
			fmt.Errorf("empty BTC signature"),
		},
=======
			&types.ProofOfPossessionBTC{},
			fmt.Errorf("empty BTC signature"),
		},
		{
			"invalid: BIP 340 - bad sig",
			&types.ProofOfPossessionBTC{
				BtcSigType: types.BTCSigType_BIP340,
				BtcSig:     popBip322.BtcSig,
			},
			fmt.Errorf("invalid BTC BIP340 signature: bytes cannot be converted to a *schnorr.Signature object"),
		},
		{
			"invalid: BIP 322 - bad sig",
			&types.ProofOfPossessionBTC{
				BtcSigType: types.BTCSigType_BIP322,
				BtcSig:     []byte("ss"),
			},
			fmt.Errorf("invalid BTC BIP322 signature: unexpected EOF"),
		},
		{
			"invalid: ECDSA - bad sig",
			&types.ProofOfPossessionBTC{
				BtcSigType: types.BTCSigType_ECDSA,
				BtcSig:     popBip340.BtcSig,
			},
			fmt.Errorf("invalid BTC ECDSA signature size"),
		},
>>>>>>> 34b35292
	}

	for _, tc := range tcs {
		tc := tc
		t.Run(tc.title, func(t *testing.T) {
			actErr := tc.pop.ValidateBasic()
			if tc.expErr != nil {
				require.EqualError(t, actErr, tc.expErr.Error())
				return
			}
			require.NoError(t, actErr)
		})
	}
}

func TestPoPBTCVerify(t *testing.T) {
	r := rand.New(rand.NewSource(10))

	addrToSign := sdk.MustAccAddressFromBech32(datagen.GenRandomAccount().Address)
	randomAddr := sdk.MustAccAddressFromBech32(datagen.GenRandomAccount().Address)

	// generate BTC key pair
	btcSK, btcPK, err := datagen.GenRandomBTCKeyPair(r)
	require.NoError(t, err)
	bip340PK := bbn.NewBIP340PubKeyFromBTCPK(btcPK)

	netParams := &chaincfg.MainNetParams

	popBip340, err := types.NewPoPBTC(addrToSign, btcSK)
	require.NoError(t, err)

	popBip322, err := types.NewPoPBTCWithBIP322P2WPKHSig(addrToSign, btcSK, netParams)
	require.NoError(t, err)

	popECDSA, err := types.NewPoPBTCWithECDSABTCSig(addrToSign, btcSK)
	require.NoError(t, err)

	tcs := []struct {
		title  string
		staker sdk.AccAddress
		btcPK  *bbn.BIP340PubKey
		pop    *types.ProofOfPossessionBTC
		expErr error
	}{
		{
			"valid: BIP340",
			addrToSign,
			bip340PK,
			popBip340,
			nil,
		},
		{
			"valid: BIP322",
			addrToSign,
			bip340PK,
			popBip322,
			nil,
		},
		{
			"valid: ECDSA",
			addrToSign,
			bip340PK,
			popECDSA,
			nil,
		},
		{
			"invalid: BIP340 - bad addr",
			randomAddr,
			bip340PK,
			popBip340,
			fmt.Errorf("failed to verify pop.BtcSig"),
		},
		{
			"invalid: BIP322 - bad addr",
			randomAddr,
			bip340PK,
			popBip322,
			fmt.Errorf("failed to verify possesion of babylon sig by the BTC key: signature not empty on failed checksig"),
		},
		{
			"invalid: ECDSA - bad addr",
			randomAddr,
			bip340PK,
			popECDSA,
			fmt.Errorf("failed to verify btcSigRaw"),
		},
		{
			"invalid: SigType",
			nil,
			nil,
			&types.ProofOfPossessionBTC{
				BtcSigType: types.BTCSigType(123),
			},
			fmt.Errorf("invalid BTC signature type"),
		},
		{
			"invalid: nil sig",
			randomAddr,
			bip340PK,
			&types.ProofOfPossessionBTC{
				BtcSigType: types.BTCSigType_BIP322,
				BtcSig:     nil,
			},
			fmt.Errorf("failed to verify possesion of babylon sig by the BTC key: cannot verfiy bip322 signature. One of the required parameters is empty"),
		},
		{
			"invalid: nil signed msg",
			nil,
			bip340PK,
			popBip340,
			fmt.Errorf("failed to verify pop.BtcSig"),
		},
	}

	for _, tc := range tcs {
		tc := tc
		t.Run(tc.title, func(t *testing.T) {
			actErr := tc.pop.Verify(tc.staker, tc.btcPK, netParams)
			if tc.expErr != nil {
				require.EqualError(t, actErr, tc.expErr.Error())
				return
			}
			require.NoError(t, actErr)
		})
	}
}<|MERGE_RESOLUTION|>--- conflicted
+++ resolved
@@ -196,10 +196,6 @@
 	require.NoError(t, err)
 
 	addrToSign := sdk.MustAccAddressFromBech32(datagen.GenRandomAccount().Address)
-<<<<<<< HEAD
-	sigHash := tmhash.Sum(addrToSign)
-	btcSig, err := schnorr.Sign(btcSK, sigHash)
-=======
 
 	popBip340, err := types.NewPoPBTC(addrToSign, btcSK)
 	require.NoError(t, err)
@@ -208,28 +204,10 @@
 	require.NoError(t, err)
 
 	popECDSA, err := types.NewPoPBTCWithECDSABTCSig(addrToSign, btcSK)
->>>>>>> 34b35292
 	require.NoError(t, err)
 
 	tcs := []struct {
 		title  string
-<<<<<<< HEAD
-		pop    types.ProofOfPossessionBTC
-		expErr error
-	}{
-		{
-			"valid: some sig",
-			types.ProofOfPossessionBTC{
-				BtcSig: []byte("something"),
-			},
-			nil,
-		},
-		{
-			"valid: correct signature",
-			types.ProofOfPossessionBTC{
-				BtcSig: btcSig.Serialize(),
-			},
-=======
 		pop    *types.ProofOfPossessionBTC
 		expErr error
 	}{
@@ -246,16 +224,10 @@
 		{
 			"valid: ECDSA",
 			popECDSA,
->>>>>>> 34b35292
 			nil,
 		},
 		{
 			"invalid: nil sig",
-<<<<<<< HEAD
-			types.ProofOfPossessionBTC{},
-			fmt.Errorf("empty BTC signature"),
-		},
-=======
 			&types.ProofOfPossessionBTC{},
 			fmt.Errorf("empty BTC signature"),
 		},
@@ -283,7 +255,6 @@
 			},
 			fmt.Errorf("invalid BTC ECDSA signature size"),
 		},
->>>>>>> 34b35292
 	}
 
 	for _, tc := range tcs {
