--- conflicted
+++ resolved
@@ -141,12 +141,9 @@
 }
 
 func (d *BTCDelegation) ValidateBasic() error {
-<<<<<<< HEAD
-=======
 	if _, err := sdk.AccAddressFromBech32(d.StakerAddr); err != nil {
 		return fmt.Errorf("invalid staker address: %s - %w", d.StakerAddr, err)
 	}
->>>>>>> 280d8868
 	if d.BtcPk == nil {
 		return fmt.Errorf("empty BTC public key")
 	}
