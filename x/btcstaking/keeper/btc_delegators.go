package keeper

import (
	"context"

	"github.com/cosmos/cosmos-sdk/runtime"

	"cosmossdk.io/store/prefix"
	"github.com/btcsuite/btcd/chaincfg/chainhash"

	bbn "github.com/babylonchain/babylon/types"
	"github.com/babylonchain/babylon/x/btcstaking/types"
)

<<<<<<< HEAD
// AddBTCDelegation indexes the given BTC delegation in the BTC delegator store, and saves
// it under BTC delegation store
func (k Keeper) AddBTCDelegation(ctx context.Context, btcDel *types.BTCDelegation) error {
	if err := btcDel.ValidateBasic(); err != nil {
		return err
	}

	// get staking tx hash
	stakingTxHash, err := btcDel.GetStakingTxHash()
	if err != nil {
		return err
	}

	// for each finality provider the delegation restakes to, update its index
	for _, fpBTCPK := range btcDel.FpBtcPkList {
		var btcDelIndex = types.NewBTCDelegatorDelegationIndex()
		if k.hasBTCDelegatorDelegations(ctx, &fpBTCPK, btcDel.BtcPk) {
			btcDelIndex, err = k.getBTCDelegatorDelegationIndex(ctx, &fpBTCPK, btcDel.BtcPk)
			if err != nil {
				// this can only be a programming error
				panic(fmt.Errorf("failed to get BTC delegations while hasBTCDelegatorDelegations returns true"))
			}
		}

		// index staking tx hash of this BTC delegation
		if err := btcDelIndex.Add(stakingTxHash); err != nil {
			return types.ErrInvalidStakingTx.Wrapf(err.Error())
		}
		// save the index
		store := k.btcDelegatorStore(ctx, &fpBTCPK)
		delBTCPKBytes := btcDel.BtcPk.MustMarshal()
		btcDelIndexBytes := k.cdc.MustMarshal(btcDelIndex)
		store.Set(delBTCPKBytes, btcDelIndexBytes)
	}

	// save this BTC delegation
	k.setBTCDelegation(ctx, btcDel)

	return nil
}

// IterateBTCDelegations iterates all BTC delegations under a given finality provider
func (k Keeper) IterateBTCDelegations(ctx context.Context, fpBTCPK *bbn.BIP340PubKey, handler func(btcDel *types.BTCDelegation) bool) {
	btcDelIter := k.btcDelegatorStore(ctx, fpBTCPK).Iterator(nil, nil)
	defer btcDelIter.Close()
	for ; btcDelIter.Valid(); btcDelIter.Next() {
		// unmarshal delegator's delegation index
		var btcDelIndex types.BTCDelegatorDelegationIndex
		k.cdc.MustUnmarshal(btcDelIter.Value(), &btcDelIndex)
		// retrieve and process each of the BTC delegation
		for _, stakingTxHashBytes := range btcDelIndex.StakingTxHashList {
			stakingTxHash, err := chainhash.NewHash(stakingTxHashBytes)
			if err != nil {
				panic(err) // only programming error is possible
			}
			btcDel := k.getBTCDelegation(ctx, *stakingTxHash)
			shouldContinue := handler(btcDel)
			if !shouldContinue {
				return
			}
		}
	}
}

func (k Keeper) IterateBTCDelsKeys(ctx context.Context, handler func(key chainhash.Hash, delegation *types.BTCDelegation) bool) {
	deldIter := k.btcDelegationStore(ctx).Iterator(nil, nil)
	defer deldIter.Close()

	for ; deldIter.Valid(); deldIter.Next() {
		var deld types.BTCDelegation
		k.cdc.MustUnmarshal(deldIter.Value(), &deld)
		hash, err := chainhash.NewHash(deldIter.Key())
		if err != nil {
			panic(err)
		}

		shouldContinue := handler(*hash, &deld)
		if !shouldContinue {
			return
		}
	}
}

func (k Keeper) IterateBTCDelegationsHashes(ctx context.Context, fpBTCPK *bbn.BIP340PubKey, handler func(hash chainhash.Hash) bool) {
	btcDelIter := k.btcDelegatorStore(ctx, fpBTCPK).Iterator(nil, nil)
	defer btcDelIter.Close()
	for ; btcDelIter.Valid(); btcDelIter.Next() {
		// unmarshal delegator's delegation index
		var btcDelIndex types.BTCDelegatorDelegationIndex
		k.cdc.MustUnmarshal(btcDelIter.Value(), &btcDelIndex)
		// retrieve and process each of the BTC delegation
		for _, stakingTxHashBytes := range btcDelIndex.StakingTxHashList {
			stakingTxHash, err := chainhash.NewHash(stakingTxHashBytes)
			if err != nil {
				panic(err) // only programming error is possible
			}

			shouldContinue := handler(*stakingTxHash)

			if !shouldContinue {
				return
			}
		}
	}
}

// hasBTCDelegatorDelegations checks if the given BTC delegator has any BTC delegations under a given finality provider
func (k Keeper) hasBTCDelegatorDelegations(ctx context.Context, fpBTCPK *bbn.BIP340PubKey, delBTCPK *bbn.BIP340PubKey) bool {
	fpBTCPKBytes := fpBTCPK.MustMarshal()
	delBTCPKBytes := delBTCPK.MustMarshal()

	if !k.HasFinalityProvider(ctx, fpBTCPKBytes) {
		return false
	}
	store := k.btcDelegatorStore(ctx, fpBTCPK)
	return store.Has(delBTCPKBytes)
}

=======
>>>>>>> b545f6b3
// getBTCDelegatorDelegationIndex gets the BTC delegation index with a given BTC PK under a given finality provider
func (k Keeper) getBTCDelegatorDelegationIndex(ctx context.Context, fpBTCPK *bbn.BIP340PubKey, delBTCPK *bbn.BIP340PubKey) *types.BTCDelegatorDelegationIndex {
	fpBTCPKBytes := fpBTCPK.MustMarshal()
	delBTCPKBytes := delBTCPK.MustMarshal()
	store := k.btcDelegatorStore(ctx, fpBTCPK)

	// ensure the finality provider exists
	if !k.HasFinalityProvider(ctx, fpBTCPKBytes) {
		return nil
	}

	// ensure BTC delegator exists
	if !store.Has(delBTCPKBytes) {
		return nil
	}
	// get and unmarshal
	var btcDelIndex types.BTCDelegatorDelegationIndex
	btcDelIndexBytes := store.Get(delBTCPKBytes)
	k.cdc.MustUnmarshal(btcDelIndexBytes, &btcDelIndex)
	return &btcDelIndex
}

func (k Keeper) setBTCDelegatorDelegationIndex(ctx context.Context, fpBTCPK *bbn.BIP340PubKey, delBTCPK *bbn.BIP340PubKey, btcDelIndex *types.BTCDelegatorDelegationIndex) {
	store := k.btcDelegatorStore(ctx, fpBTCPK)
	btcDelIndexBytes := k.cdc.MustMarshal(btcDelIndex)
	store.Set(*delBTCPK, btcDelIndexBytes)
}

// getBTCDelegatorDelegations gets the BTC delegations with a given BTC PK under a given finality provider
func (k Keeper) getBTCDelegatorDelegations(ctx context.Context, fpBTCPK *bbn.BIP340PubKey, delBTCPK *bbn.BIP340PubKey) *types.BTCDelegatorDelegations {
	btcDelIndex := k.getBTCDelegatorDelegationIndex(ctx, fpBTCPK, delBTCPK)
	if btcDelIndex == nil {
		return nil
	}
	// get BTC delegation from each staking tx hash
	btcDels := []*types.BTCDelegation{}
	for _, stakingTxHashBytes := range btcDelIndex.StakingTxHashList {
		stakingTxHash, err := chainhash.NewHash(stakingTxHashBytes)
		if err != nil {
			// failing to unmarshal hash bytes in DB's BTC delegation index is a programming error
			panic(err)
		}
		btcDel := k.getBTCDelegation(ctx, *stakingTxHash)
		btcDels = append(btcDels, btcDel)
	}
	return &types.BTCDelegatorDelegations{Dels: btcDels}
}

// btcDelegatorStore returns the KVStore of the BTC delegators
// prefix: BTCDelegatorKey || finality provider's Bitcoin secp256k1 PK
// key: delegator's Bitcoin secp256k1 PK
// value: BTCDelegatorDelegationIndex (a list of BTCDelegations' staking tx hashes)
func (k Keeper) btcDelegatorStore(ctx context.Context, fpBTCPK *bbn.BIP340PubKey) prefix.Store {
	storeAdapter := runtime.KVStoreAdapter(k.storeService.OpenKVStore(ctx))
	delegationStore := prefix.NewStore(storeAdapter, types.BTCDelegatorKey)
	return prefix.NewStore(delegationStore, fpBTCPK.MustMarshal())
}<|MERGE_RESOLUTION|>--- conflicted
+++ resolved
@@ -12,127 +12,6 @@
 	"github.com/babylonchain/babylon/x/btcstaking/types"
 )
 
-<<<<<<< HEAD
-// AddBTCDelegation indexes the given BTC delegation in the BTC delegator store, and saves
-// it under BTC delegation store
-func (k Keeper) AddBTCDelegation(ctx context.Context, btcDel *types.BTCDelegation) error {
-	if err := btcDel.ValidateBasic(); err != nil {
-		return err
-	}
-
-	// get staking tx hash
-	stakingTxHash, err := btcDel.GetStakingTxHash()
-	if err != nil {
-		return err
-	}
-
-	// for each finality provider the delegation restakes to, update its index
-	for _, fpBTCPK := range btcDel.FpBtcPkList {
-		var btcDelIndex = types.NewBTCDelegatorDelegationIndex()
-		if k.hasBTCDelegatorDelegations(ctx, &fpBTCPK, btcDel.BtcPk) {
-			btcDelIndex, err = k.getBTCDelegatorDelegationIndex(ctx, &fpBTCPK, btcDel.BtcPk)
-			if err != nil {
-				// this can only be a programming error
-				panic(fmt.Errorf("failed to get BTC delegations while hasBTCDelegatorDelegations returns true"))
-			}
-		}
-
-		// index staking tx hash of this BTC delegation
-		if err := btcDelIndex.Add(stakingTxHash); err != nil {
-			return types.ErrInvalidStakingTx.Wrapf(err.Error())
-		}
-		// save the index
-		store := k.btcDelegatorStore(ctx, &fpBTCPK)
-		delBTCPKBytes := btcDel.BtcPk.MustMarshal()
-		btcDelIndexBytes := k.cdc.MustMarshal(btcDelIndex)
-		store.Set(delBTCPKBytes, btcDelIndexBytes)
-	}
-
-	// save this BTC delegation
-	k.setBTCDelegation(ctx, btcDel)
-
-	return nil
-}
-
-// IterateBTCDelegations iterates all BTC delegations under a given finality provider
-func (k Keeper) IterateBTCDelegations(ctx context.Context, fpBTCPK *bbn.BIP340PubKey, handler func(btcDel *types.BTCDelegation) bool) {
-	btcDelIter := k.btcDelegatorStore(ctx, fpBTCPK).Iterator(nil, nil)
-	defer btcDelIter.Close()
-	for ; btcDelIter.Valid(); btcDelIter.Next() {
-		// unmarshal delegator's delegation index
-		var btcDelIndex types.BTCDelegatorDelegationIndex
-		k.cdc.MustUnmarshal(btcDelIter.Value(), &btcDelIndex)
-		// retrieve and process each of the BTC delegation
-		for _, stakingTxHashBytes := range btcDelIndex.StakingTxHashList {
-			stakingTxHash, err := chainhash.NewHash(stakingTxHashBytes)
-			if err != nil {
-				panic(err) // only programming error is possible
-			}
-			btcDel := k.getBTCDelegation(ctx, *stakingTxHash)
-			shouldContinue := handler(btcDel)
-			if !shouldContinue {
-				return
-			}
-		}
-	}
-}
-
-func (k Keeper) IterateBTCDelsKeys(ctx context.Context, handler func(key chainhash.Hash, delegation *types.BTCDelegation) bool) {
-	deldIter := k.btcDelegationStore(ctx).Iterator(nil, nil)
-	defer deldIter.Close()
-
-	for ; deldIter.Valid(); deldIter.Next() {
-		var deld types.BTCDelegation
-		k.cdc.MustUnmarshal(deldIter.Value(), &deld)
-		hash, err := chainhash.NewHash(deldIter.Key())
-		if err != nil {
-			panic(err)
-		}
-
-		shouldContinue := handler(*hash, &deld)
-		if !shouldContinue {
-			return
-		}
-	}
-}
-
-func (k Keeper) IterateBTCDelegationsHashes(ctx context.Context, fpBTCPK *bbn.BIP340PubKey, handler func(hash chainhash.Hash) bool) {
-	btcDelIter := k.btcDelegatorStore(ctx, fpBTCPK).Iterator(nil, nil)
-	defer btcDelIter.Close()
-	for ; btcDelIter.Valid(); btcDelIter.Next() {
-		// unmarshal delegator's delegation index
-		var btcDelIndex types.BTCDelegatorDelegationIndex
-		k.cdc.MustUnmarshal(btcDelIter.Value(), &btcDelIndex)
-		// retrieve and process each of the BTC delegation
-		for _, stakingTxHashBytes := range btcDelIndex.StakingTxHashList {
-			stakingTxHash, err := chainhash.NewHash(stakingTxHashBytes)
-			if err != nil {
-				panic(err) // only programming error is possible
-			}
-
-			shouldContinue := handler(*stakingTxHash)
-
-			if !shouldContinue {
-				return
-			}
-		}
-	}
-}
-
-// hasBTCDelegatorDelegations checks if the given BTC delegator has any BTC delegations under a given finality provider
-func (k Keeper) hasBTCDelegatorDelegations(ctx context.Context, fpBTCPK *bbn.BIP340PubKey, delBTCPK *bbn.BIP340PubKey) bool {
-	fpBTCPKBytes := fpBTCPK.MustMarshal()
-	delBTCPKBytes := delBTCPK.MustMarshal()
-
-	if !k.HasFinalityProvider(ctx, fpBTCPKBytes) {
-		return false
-	}
-	store := k.btcDelegatorStore(ctx, fpBTCPK)
-	return store.Has(delBTCPKBytes)
-}
-
-=======
->>>>>>> b545f6b3
 // getBTCDelegatorDelegationIndex gets the BTC delegation index with a given BTC PK under a given finality provider
 func (k Keeper) getBTCDelegatorDelegationIndex(ctx context.Context, fpBTCPK *bbn.BIP340PubKey, delBTCPK *bbn.BIP340PubKey) *types.BTCDelegatorDelegationIndex {
 	fpBTCPKBytes := fpBTCPK.MustMarshal()
