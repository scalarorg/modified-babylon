--- conflicted
+++ resolved
@@ -171,14 +171,8 @@
 		// ensure consistency between the msg and the BTC delegation in DB
 		actualDel, err := h.BTCStakingKeeper.GetBTCDelegation(h.Ctx, stakingTxHash)
 		h.NoError(err)
-<<<<<<< HEAD
-		// TODO: fix pop equal.
-		// require.Equal(h.t, msgCreateBTCDel.BabylonPk, actualDel.BabylonPk)
-		// require.Equal(h.t, msgCreateBTCDel.Pop, actualDel.Pop)
-=======
 		require.Equal(h.t, msgCreateBTCDel.StakerAddr, actualDel.StakerAddr)
 		require.Equal(h.t, msgCreateBTCDel.Pop, actualDel.Pop)
->>>>>>> 280d8868
 		require.Equal(h.t, msgCreateBTCDel.StakingTx.Transaction, actualDel.StakingTx)
 		require.Equal(h.t, msgCreateBTCDel.SlashingTx, actualDel.SlashingTx)
 		// ensure the BTC delegation in DB is correctly formatted
